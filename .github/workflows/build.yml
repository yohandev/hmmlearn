--- conflicted
+++ resolved
@@ -16,13 +16,8 @@
   build:
     strategy:
       matrix:
-<<<<<<< HEAD
         os: [ubuntu-latest, macos-latest]
         python-version: ["3.6", "3.7", "3.8", "3.9", "3.10"]
-=======
-        os: [ubuntu-latest, macos-latest, windows-latest]
-        cibw-build: ['cp36-*', 'cp37-*', 'cp38-*', 'cp39-*', 'cp310-*', 'cp311-*']
->>>>>>> 822894e2
       fail-fast: false
     runs-on: ${{ matrix.os }}
     steps:
